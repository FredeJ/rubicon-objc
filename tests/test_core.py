--- conflicted
+++ resolved
@@ -10,16 +10,11 @@
 from enum import Enum
 
 from rubicon.objc import (
-<<<<<<< HEAD
-    SEL, NSEdgeInsets, NSEdgeInsetsMake, NSMakeRect, NSObject, NSRange, NSRect,
-    NSSize, NSUInteger, ObjCClass, ObjCInstance, ObjCMetaClass,
-    core_foundation, objc_classmethod, objc_const, objc_method, objc_property,
-    send_message, types,
-=======
-    SEL, NSEdgeInsets, NSEdgeInsetsMake, NSObject, NSObjectProtocol, NSRange, NSUInteger,
-    ObjCClass, ObjCInstance, ObjCMetaClass, ObjCProtocol, core_foundation, objc_classmethod,
-    objc_const, objc_method, objc_property, send_message, types,
->>>>>>> 22a9a3b3
+    SEL, NSEdgeInsets, NSEdgeInsetsMake, NSMakeRect, NSObject,
+    NSObjectProtocol, NSRange, NSRect, NSSize, NSUInteger, ObjCClass,
+    ObjCInstance, ObjCMetaClass, ObjCProtocol, core_foundation,
+    objc_classmethod, objc_const, objc_method, objc_property, send_message,
+    types,
 )
 from rubicon.objc.runtime import ObjCBoundMethod, libobjc
 
