--- conflicted
+++ resolved
@@ -2034,7 +2034,6 @@
 
         @objc_rawmethod
         def initWithObject_(self, cmd, anObject):
-<<<<<<< HEAD
             self = send_message(self, 'init', restype=objc_id, argtypes=[])
             if self is not None:
                 set_ivar(self, 'observed_object', anObject)
@@ -2044,19 +2043,7 @@
         def dealloc(self, cmd) -> None:
             anObject = get_ivar(self, 'observed_object')
             ObjCInstance._cached_objects.pop(anObject.value, None)
-            send_super(self, 'dealloc', restype=None, argtypes=[])
-=======
-            self = send_super(__class__, self, 'init')
-            self = self.value
-            set_instance_variable(self, 'observed_object', anObject, objc_id)
-            return self
-
-        @objc_rawmethod
-        def dealloc(self, cmd) -> None:
-            anObject = get_instance_variable(self, 'observed_object', objc_id)
-            ObjCInstance._cached_objects.pop(anObject, None)
-            send_super(__class__, self, 'dealloc')
->>>>>>> 730e6940
+            send_super(__class__, self, 'dealloc', restype=None, argtypes=[])
 
         @objc_rawmethod
         def finalize(self, cmd) -> None:
@@ -2064,15 +2051,9 @@
             # (which would have to be explicitly started with
             # objc_startCollectorThread(), so probably not too much reason
             # to have this here, but I guess it can't hurt.)
-<<<<<<< HEAD
             anObject = get_ivar(self, 'observed_object')
             ObjCInstance._cached_objects.pop(anObject.value, None)
-            send_super(self, 'finalize', restype=None, argtypes=[])
-=======
-            anObject = get_instance_variable(self, 'observed_object', objc_id)
-            ObjCInstance._cached_objects.pop(anObject, None)
-            send_super(__class__, self, 'finalize')
->>>>>>> 730e6940
+            send_super(__class__, self, 'finalize', restype=None, argtypes=[])
 
 
 def objc_const(dll, name):
